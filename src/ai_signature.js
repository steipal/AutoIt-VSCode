--- conflicted
+++ resolved
@@ -5,22 +5,12 @@
   ParameterInformation,
   MarkdownString,
 } from 'vscode';
-<<<<<<< HEAD
 import {
   includePattern,
   findFilepath,
   libraryIncludePattern,
   getIncludeData,
   getParams,
-=======
-import fs from 'fs';
-import {
-  getIncludeText,
-  getIncludePath,
-  includePattern,
-  findFilepath,
-  libraryIncludePattern,
->>>>>>> 1c7e1576
   AUTOIT_MODE,
 } from './util';
 import defaultSigs from './signatures';
@@ -94,52 +84,6 @@
   return false;
 }
 
-<<<<<<< HEAD
-=======
-function getParams(paramText) {
-  let params = {};
-
-  if (paramText) {
-    paramText.split(',').forEach(param => {
-      params = {
-        ...params,
-        [param]: {
-          label: param.trim(),
-          documentation: '',
-        },
-      };
-    });
-  }
-
-  return params;
-}
-
-function getIncludeData(fileName, doc) {
-  // console.log(fileName)
-  const functionPattern = /(?=\S)(?!;~\s)Func\s+((\w+)\((.+)?\))/gi;
-  const functions = {};
-  let filePath = getIncludePath(fileName, doc);
-  if (!fs.existsSync(filePath)) {
-    // Find first instance using include paths
-    filePath = findFilepath(fileName, false);
-  }
-  let pattern = null;
-  const fileData = getIncludeText(filePath);
-  do {
-    pattern = functionPattern.exec(fileData);
-    if (pattern) {
-      functions[pattern[2]] = {
-        label: pattern[1],
-        documentation: `Function from ${fileName}`,
-        params: getParams(pattern[3]),
-      };
-    }
-  } while (pattern);
-
-  return functions;
-}
-
->>>>>>> 1c7e1576
 function getIncludes(doc) {
   // determines whether includes should be re-parsed or not.
   const text = doc.getText();
